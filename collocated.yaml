grpc-server:
  # gRPC listening address
  # address: ":56000"
  # rpc-timeout: 5m
  ## TLS config
  # tls:
  #   ca:
  #   cert:
  #   key:
  #   skip-verify:
  #   client-auth:

  # expose local schema store over gRPC
  schema-server:
    # enables the schema gRPC server
    enabled: true
    # directory to store the uploaded schemas
    schemas-directory: ./schemas

  # data-server attributes
  data-server:
    # max number of candidates per DS
    max-candidates: 16

  # max message size in bytes the server can receive.
  # If this is not set, it defaults to 4 * 1024 * 1024 (4MB)
  max-recv-msg-size: 25165824 # 24 * 1024 * 1024 (24MB)

# datastores: # this specifies MAIN datastores
  # - name: sr1
  #   schema:
  #     name: sros
  #     vendor: Nokia
  #     version: 23.3
  #   sbi:
  #     type: nc # gnmic, nc, ### nats, redis
  #     address: clab-nc-sr1
  #     include-ns: true
  #     # timeout: 5m
  #     credentials:
  #       username: admin
  #       password: admin
  #   sync:
  #     validate: true
  #     config:
  #     - name: config
  #       protocol: netconf
  #       paths:
  #       - /
  #       interval: 1m
#         # - path:
#         #   - /
#         #   name: state
#         #   mode: sample
#         #   encoding: 46
#   - name: srl2
#     schema: 
#       name: srl
#       vendor: Nokia
#       version: 22.11.2
#     sbi:
#       type: gnmi # nc, nats, redis
#       address: clab-schema-srl2:57400
#       credentials:
#         username: admin
#         password: NokiaSrl1!
#       tls:
#         skip-verify: true
#     sync:
#       validate: true
#       gnmi:
#         - path:
#           - /
#           name: config
#           mode: on-change
#           encoding: 45
#         # - path:
#         #   - /
#         #   name: state
#         #   mode: sample
#         #   encoding: 46
#   # - name: crpd1
#   #   schema:
#   #     name: junos
#   #     vendor: Juniper
#   #     version: 22.3R1
#   #   sbi:
#   #     type: nc
#   #     address: clab-crpd-crpd1
#   #     credentials:
#   #       username: root
#   #       password: clab123

# # schemas definitions
# # for local schema store only

# starts a local schema client
schemas:
  - name: sros
    vendor: Nokia
    version: 23.3
    files:
      - ./lab/common/yang/sros_23.3/YANG/nokia-combined
    directories:
      - ./lab/common/yang/sros_23.3/YANG/ietf
      - ./lab/common/yang/sros_23.3/YANG/nokia-sros-yang-extensions.yang
<<<<<<< HEAD
  - name: sros-withdash
=======
  - name: sros
>>>>>>> 079748a6
    vendor: Nokia
    version: 23.7
    files:
      - ./lab/common/yang/sros_23.7/YANG/nokia-combined
    directories:
      - ./lab/common/yang/sros_23.7/YANG/ietf
      - ./lab/common/yang/sros_23.7/YANG/nokia-sros-yang-extensions.yang
  - name: srl
    vendor: Nokia
    version: 22.11.2
    files:
      - ./lab/common/yang/srl-22.11.2/srl_nokia/models
    directories:
      - ./lab/common/yang/srl-22.11.2/ietf
    excludes:
      - .*tools.*
  - name: srl
    vendor: Nokia
    version: 23.10.1
    files:
      - ./lab/common/yang/srl-23.10.1/srl_nokia/models
    directories:
      - ./lab/common/yang/srl-23.10.1/ietf
      - ./lab/common/yang/srl-23.10.1/openconfig/extensions
      - ./lab/common/yang/srl-23.10.1/openconfig/openconfig-extensions.yang
    excludes:
      - .*tools.*
  - name: srl
    vendor: Nokia
    version: 22.11.1
    files:
      - ./lab/common/yang/srl-22.11.1/srl_nokia/models
    directories:
      - ./lab/common/yang/srl-22.11.1/ietf
    excludes:
      - .*tools.*

  - name: srl
    vendor: Nokia
    version: 22.6.4
    files:
      - ./lab/common/yang/srl-22.6.4/srl_nokia/models
    directories:
      - ./lab/common/yang/srl-22.6.4/ietf
    excludes:
      - .*tools.*
  - name: srl
    vendor: Nokia
    version: 22.3.2
    files:
      - ./lab/common/yang/srl-22.3.2/srl_nokia/models
    directories:
      - ./lab/common/yang/srl-22.3.2/ietf
    excludes:
      - .*tools.*
  - name: srl
    vendor: Nokia
    version: 21.11.3
    files:
      - ./lab/common/yang/srl-21.11.3/srl_nokia/models
    directories:
      - ./lab/common/yang/srl-21.11.3/ietf
    excludes:
      - .*tools.*

# remote schema server
# schema-server:
#   address: localhost:55000
#   cache:
#     ttl: 300s
#     capacity: 1000
#     with-description: false
#     refresh-on-hit: false
  # TLS config
  # tls:
  #   ca:
  #   cert:
  #   key:
  #   skip-verify:

# cache config, defaults to
# type: local
# store-type: badgerdb
# dir: ./cached/caches
cache:
  # type: remote
  type: local
  # store-type if type == local
  store-type: badgerdb
  # local directory for caches if type == local
  dir: "./cached/caches"
  # remote cache address, if type == remote
  # address: localhost:50100

# expose a prometheus server with cpu, mem and grpc metrics
prometheus:
  address: ":56090"<|MERGE_RESOLUTION|>--- conflicted
+++ resolved
@@ -104,11 +104,7 @@
     directories:
       - ./lab/common/yang/sros_23.3/YANG/ietf
       - ./lab/common/yang/sros_23.3/YANG/nokia-sros-yang-extensions.yang
-<<<<<<< HEAD
-  - name: sros-withdash
-=======
   - name: sros
->>>>>>> 079748a6
     vendor: Nokia
     version: 23.7
     files:
