--- conflicted
+++ resolved
@@ -26,14 +26,9 @@
 	github.com/spf13/pflag v1.0.5
 	go.uber.org/mock v0.4.0
 	golang.org/x/sync v0.5.0
-<<<<<<< HEAD
-	google.golang.org/grpc v1.59.0
 	google.golang.org/protobuf v1.32.0
-=======
 	google.golang.org/grpc v1.60.0
-	google.golang.org/protobuf v1.31.0
->>>>>>> 0ddfcf2c
-	gopkg.in/yaml.v2 v2.4.0
+  gopkg.in/yaml.v2 v2.4.0
 	sigs.k8s.io/controller-runtime v0.16.3
 )
 
